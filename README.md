--- conflicted
+++ resolved
@@ -18,20 +18,15 @@
  ```shell
  python3 ./scripts/QuantEval.py --reference --contig --match --input input.json
  ```
-<<<<<<< HEAD
- the first three parameters (<b>--reference, --contig, --match</b>) indicate which mode to run (the three mode can be run independantly, but one has to run both reference mode and contig mode <b>before</b> running match mode, it is recommended to run three mode together) and the <b>input.json</b> file specify the input parameters for the QuantEval main program. Because the main program of QuantEval <b>does not</b> include a wrapper for quantification/sequence alignment/contig evaluation, which are essesntial steps for QuantEval main program, one might need to run quantification algorithms (i.e. RSEM/Kallisto/Salmon), sequence alignment (BLASTn) and contig evaluation (Transrate) by themself in order to get similar analysis result in the reference research.
+ The first three parameters (<b>--reference, --contig, --match</b>) indicate which mode to run and the <b>input.json</b> file specifies the input parameters for the QuantEval main program. The three modes can be run independantly, but one has to run both reference mode and contig mode <b>before</b> running the match mode. It is recommended to run three modes in sequential. Because the main program of QuantEval <b>does not</b> include a wrapper for quantification/sequence alignment/contig evaluation, which are essesntial steps for QuantEval main program, one might need to run quantification algorithms (i.e. RSEM/Kallisto/Salmon), sequence alignment (BLASTn) and contig evaluation (Transrate) by themselves in order to get similar analysis results in the reference research. 
  ___
 
-=======
- The first three parameters (<b>--reference, --contig, --match</b>) indicate which mode to run and the <b>input.json</b> file specifies the input parameters for the QuantEval main program. The three modes can be run independantly, but one has to run both reference mode and contig mode <b>before</b> running the match mode. It is recommended to run three modes in sequential. Because the main program of QuantEval <b>does not</b> include a wrapper for quantification/sequence alignment/contig evaluation, which are essesntial steps for QuantEval main program, one might need to run quantification algorithms (i.e. RSEM/Kallisto/Salmon), sequence alignment (BLASTn) and contig evaluation (Transrate) by themselves in order to get similar analysis results in the reference research. 
- 
  Below, we use an example dataset to explain how to use QuantEval. This example contains the following files:
- - ref.fasta # the reference transcripts (In real applications, you will not have this file for speices without reference transcripts)
- - contig.fasta # the contigs assembled by short reads, e.g. read_1.fastq and read_2.fastq
+ - ref.fasta: the reference transcripts (In real applications, you will not have this file for the speices without reference transcripts)
+ - contig.fasta: the contigs assembled by short reads, e.g. read_1.fastq and read_2.fastq
  - read_1.fastq read_2.fastq
 
  Before running QuantEval,
->>>>>>> 9e392903
  - Run pairwise BLASTn for reference/contig mode:
  ```shell
  # reference mode
